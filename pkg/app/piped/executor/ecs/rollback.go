--- conflicted
+++ resolved
@@ -195,25 +195,18 @@
 		return false
 	}
 
-<<<<<<< HEAD
 	modifiedRules, err := client.ModifyListeners(ctx, currListenerArns, routingTrafficCfg); 
 	if err != nil {
-=======
-	if err := client.ModifyListeners(ctx, currListenerArns, routingTrafficCfg); err != nil {
->>>>>>> 859cc1b7
 		in.LogPersister.Errorf("Failed to routing traffic to PRIMARY/CANARY variants: %v", err)
 		return false
 	}
 
-<<<<<<< HEAD
 	if len(modifiedRules) > 0 {
 		in.LogPersister.Infof("Successfully modified ELB listener rules: %s", strings.Join(modifiedRules, ", "))
 	} else {
 		in.LogPersister.Info("No ELB listener rules were modified")
 	}
-
-=======
->>>>>>> 859cc1b7
+  
 	in.LogPersister.Infof("Successfully rolled back ELB listeners of target groups %s (PRIMARY) and %s (CANARY)", *primaryTargetGroup.TargetGroupArn, canaryTargetGroupArn)
 	return true
 }
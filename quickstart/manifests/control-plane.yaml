--- conflicted
+++ resolved
@@ -5,17 +5,10 @@
 metadata:
   name: pipecd
   labels:
-<<<<<<< HEAD
-    helm.sh/chart: control-plane-v0.52.1
-    app.kubernetes.io/name: control-plane
-    app.kubernetes.io/instance: control-plane
-    app.kubernetes.io/version: "v0.52.1"
-=======
-    helm.sh/chart: pipecd-v0.52.2
-    app.kubernetes.io/name: pipecd
-    app.kubernetes.io/instance: pipecd
-    app.kubernetes.io/version: "v0.52.2"
->>>>>>> e0693e2a
+    helm.sh/chart: control-plane-v0.52.2
+    app.kubernetes.io/name: control-plane
+    app.kubernetes.io/instance: control-plane
+    app.kubernetes.io/version: "v0.52.2"
     app.kubernetes.io/managed-by: Helm
 type: Opaque
 data:
@@ -29,17 +22,10 @@
 metadata:
   name: pipecd
   labels:
-<<<<<<< HEAD
-    helm.sh/chart: control-plane-v0.52.1
-    app.kubernetes.io/name: control-plane
-    app.kubernetes.io/instance: control-plane
-    app.kubernetes.io/version: "v0.52.1"
-=======
-    helm.sh/chart: pipecd-v0.52.2
-    app.kubernetes.io/name: pipecd
-    app.kubernetes.io/instance: pipecd
-    app.kubernetes.io/version: "v0.52.2"
->>>>>>> e0693e2a
+    helm.sh/chart: control-plane-v0.52.2
+    app.kubernetes.io/name: control-plane
+    app.kubernetes.io/instance: control-plane
+    app.kubernetes.io/version: "v0.52.2"
     app.kubernetes.io/managed-by: Helm
 data:
   control-plane-config.yaml: |-
@@ -71,17 +57,10 @@
 metadata:
   name: pipecd-gateway-envoy-config
   labels:
-<<<<<<< HEAD
-    helm.sh/chart: control-plane-v0.52.1
-    app.kubernetes.io/name: control-plane
-    app.kubernetes.io/instance: control-plane
-    app.kubernetes.io/version: "v0.52.1"
-=======
-    helm.sh/chart: pipecd-v0.52.2
-    app.kubernetes.io/name: pipecd
-    app.kubernetes.io/instance: pipecd
-    app.kubernetes.io/version: "v0.52.2"
->>>>>>> e0693e2a
+    helm.sh/chart: control-plane-v0.52.2
+    app.kubernetes.io/name: control-plane
+    app.kubernetes.io/instance: control-plane
+    app.kubernetes.io/version: "v0.52.2"
     app.kubernetes.io/managed-by: Helm
     app.kubernetes.io/component: gateway
 data:
@@ -290,17 +269,10 @@
 metadata:
   name: pipecd
   labels:
-<<<<<<< HEAD
-    helm.sh/chart: control-plane-v0.52.1
-    app.kubernetes.io/name: control-plane
-    app.kubernetes.io/instance: control-plane
-    app.kubernetes.io/version: "v0.52.1"
-=======
-    helm.sh/chart: pipecd-v0.52.2
-    app.kubernetes.io/name: pipecd
-    app.kubernetes.io/instance: pipecd
-    app.kubernetes.io/version: "v0.52.2"
->>>>>>> e0693e2a
+    helm.sh/chart: control-plane-v0.52.2
+    app.kubernetes.io/name: control-plane
+    app.kubernetes.io/instance: control-plane
+    app.kubernetes.io/version: "v0.52.2"
     app.kubernetes.io/managed-by: Helm
     app.kubernetes.io/component: ingress
   annotations:
@@ -321,17 +293,10 @@
 metadata:
   name: pipecd-gateway
   labels:
-<<<<<<< HEAD
-    helm.sh/chart: control-plane-v0.52.1
-    app.kubernetes.io/name: control-plane
-    app.kubernetes.io/instance: control-plane
-    app.kubernetes.io/version: "v0.52.1"
-=======
-    helm.sh/chart: pipecd-v0.52.2
-    app.kubernetes.io/name: pipecd
-    app.kubernetes.io/instance: pipecd
-    app.kubernetes.io/version: "v0.52.2"
->>>>>>> e0693e2a
+    helm.sh/chart: control-plane-v0.52.2
+    app.kubernetes.io/name: control-plane
+    app.kubernetes.io/instance: control-plane
+    app.kubernetes.io/version: "v0.52.2"
     app.kubernetes.io/managed-by: Helm
     app.kubernetes.io/component: gateway
 spec:
@@ -351,17 +316,10 @@
 metadata:
   name: pipecd-server
   labels:
-<<<<<<< HEAD
-    helm.sh/chart: control-plane-v0.52.1
-    app.kubernetes.io/name: control-plane
-    app.kubernetes.io/instance: control-plane
-    app.kubernetes.io/version: "v0.52.1"
-=======
-    helm.sh/chart: pipecd-v0.52.2
-    app.kubernetes.io/name: pipecd
-    app.kubernetes.io/instance: pipecd
-    app.kubernetes.io/version: "v0.52.2"
->>>>>>> e0693e2a
+    helm.sh/chart: control-plane-v0.52.2
+    app.kubernetes.io/name: control-plane
+    app.kubernetes.io/instance: control-plane
+    app.kubernetes.io/version: "v0.52.2"
     app.kubernetes.io/managed-by: Helm
     app.kubernetes.io/component: server
 spec:
@@ -394,17 +352,10 @@
 metadata:
   name: pipecd-cache
   labels:
-<<<<<<< HEAD
-    helm.sh/chart: control-plane-v0.52.1
-    app.kubernetes.io/name: control-plane
-    app.kubernetes.io/instance: control-plane
-    app.kubernetes.io/version: "v0.52.1"
-=======
-    helm.sh/chart: pipecd-v0.52.2
-    app.kubernetes.io/name: pipecd
-    app.kubernetes.io/instance: pipecd
-    app.kubernetes.io/version: "v0.52.2"
->>>>>>> e0693e2a
+    helm.sh/chart: control-plane-v0.52.2
+    app.kubernetes.io/name: control-plane
+    app.kubernetes.io/instance: control-plane
+    app.kubernetes.io/version: "v0.52.2"
     app.kubernetes.io/managed-by: Helm
     app.kubernetes.io/component: cache
 spec:
@@ -424,17 +375,10 @@
 metadata:
   name: pipecd-ops
   labels:
-<<<<<<< HEAD
-    helm.sh/chart: control-plane-v0.52.1
-    app.kubernetes.io/name: control-plane
-    app.kubernetes.io/instance: control-plane
-    app.kubernetes.io/version: "v0.52.1"
-=======
-    helm.sh/chart: pipecd-v0.52.2
-    app.kubernetes.io/name: pipecd
-    app.kubernetes.io/instance: pipecd
-    app.kubernetes.io/version: "v0.52.2"
->>>>>>> e0693e2a
+    helm.sh/chart: control-plane-v0.52.2
+    app.kubernetes.io/name: control-plane
+    app.kubernetes.io/instance: control-plane
+    app.kubernetes.io/version: "v0.52.2"
     app.kubernetes.io/managed-by: Helm
     app.kubernetes.io/component: ops
 spec:
@@ -458,17 +402,10 @@
 metadata:
   name: pipecd-mysql
   labels:
-<<<<<<< HEAD
-    helm.sh/chart: control-plane-v0.52.1
-    app.kubernetes.io/name: control-plane
-    app.kubernetes.io/instance: control-plane
-    app.kubernetes.io/version: "v0.52.1"
-=======
-    helm.sh/chart: pipecd-v0.52.2
-    app.kubernetes.io/name: pipecd
-    app.kubernetes.io/instance: pipecd
-    app.kubernetes.io/version: "v0.52.2"
->>>>>>> e0693e2a
+    helm.sh/chart: control-plane-v0.52.2
+    app.kubernetes.io/name: control-plane
+    app.kubernetes.io/instance: control-plane
+    app.kubernetes.io/version: "v0.52.2"
     app.kubernetes.io/managed-by: Helm
     app.kubernetes.io/component: mysql
 spec:
@@ -488,17 +425,10 @@
 metadata:
   name: pipecd-minio
   labels:
-<<<<<<< HEAD
-    helm.sh/chart: control-plane-v0.52.1
-    app.kubernetes.io/name: control-plane
-    app.kubernetes.io/instance: control-plane
-    app.kubernetes.io/version: "v0.52.1"
-=======
-    helm.sh/chart: pipecd-v0.52.2
-    app.kubernetes.io/name: pipecd
-    app.kubernetes.io/instance: pipecd
-    app.kubernetes.io/version: "v0.52.2"
->>>>>>> e0693e2a
+    helm.sh/chart: control-plane-v0.52.2
+    app.kubernetes.io/name: control-plane
+    app.kubernetes.io/instance: control-plane
+    app.kubernetes.io/version: "v0.52.2"
     app.kubernetes.io/managed-by: Helm
     app.kubernetes.io/component: minio
 spec:
@@ -519,17 +449,10 @@
 metadata:
   name: pipecd-gateway
   labels:
-<<<<<<< HEAD
-    helm.sh/chart: control-plane-v0.52.1
-    app.kubernetes.io/name: control-plane
-    app.kubernetes.io/instance: control-plane
-    app.kubernetes.io/version: "v0.52.1"
-=======
-    helm.sh/chart: pipecd-v0.52.2
-    app.kubernetes.io/name: pipecd
-    app.kubernetes.io/instance: pipecd
-    app.kubernetes.io/version: "v0.52.2"
->>>>>>> e0693e2a
+    helm.sh/chart: control-plane-v0.52.2
+    app.kubernetes.io/name: control-plane
+    app.kubernetes.io/instance: control-plane
+    app.kubernetes.io/version: "v0.52.2"
     app.kubernetes.io/managed-by: Helm
     app.kubernetes.io/component: gateway
 spec:
@@ -596,17 +519,10 @@
 metadata:
   name: pipecd-server
   labels:
-<<<<<<< HEAD
-    helm.sh/chart: control-plane-v0.52.1
-    app.kubernetes.io/name: control-plane
-    app.kubernetes.io/instance: control-plane
-    app.kubernetes.io/version: "v0.52.1"
-=======
-    helm.sh/chart: pipecd-v0.52.2
-    app.kubernetes.io/name: pipecd
-    app.kubernetes.io/instance: pipecd
-    app.kubernetes.io/version: "v0.52.2"
->>>>>>> e0693e2a
+    helm.sh/chart: control-plane-v0.52.2
+    app.kubernetes.io/name: control-plane
+    app.kubernetes.io/instance: control-plane
+    app.kubernetes.io/version: "v0.52.2"
     app.kubernetes.io/managed-by: Helm
     app.kubernetes.io/component: server
 spec:
@@ -698,17 +614,10 @@
 metadata:
   name: pipecd-cache
   labels:
-<<<<<<< HEAD
-    helm.sh/chart: control-plane-v0.52.1
-    app.kubernetes.io/name: control-plane
-    app.kubernetes.io/instance: control-plane
-    app.kubernetes.io/version: "v0.52.1"
-=======
-    helm.sh/chart: pipecd-v0.52.2
-    app.kubernetes.io/name: pipecd
-    app.kubernetes.io/instance: pipecd
-    app.kubernetes.io/version: "v0.52.2"
->>>>>>> e0693e2a
+    helm.sh/chart: control-plane-v0.52.2
+    app.kubernetes.io/name: control-plane
+    app.kubernetes.io/instance: control-plane
+    app.kubernetes.io/version: "v0.52.2"
     app.kubernetes.io/managed-by: Helm
     app.kubernetes.io/component: cache
 spec:
@@ -741,17 +650,10 @@
 metadata:
   name: pipecd-ops
   labels:
-<<<<<<< HEAD
-    helm.sh/chart: control-plane-v0.52.1
-    app.kubernetes.io/name: control-plane
-    app.kubernetes.io/instance: control-plane
-    app.kubernetes.io/version: "v0.52.1"
-=======
-    helm.sh/chart: pipecd-v0.52.2
-    app.kubernetes.io/name: pipecd
-    app.kubernetes.io/instance: pipecd
-    app.kubernetes.io/version: "v0.52.2"
->>>>>>> e0693e2a
+    helm.sh/chart: control-plane-v0.52.2
+    app.kubernetes.io/name: control-plane
+    app.kubernetes.io/instance: control-plane
+    app.kubernetes.io/version: "v0.52.2"
     app.kubernetes.io/managed-by: Helm
     app.kubernetes.io/component: ops
 spec:
@@ -828,17 +730,10 @@
 metadata:
   name: pipecd-mysql
   labels:
-<<<<<<< HEAD
-    helm.sh/chart: control-plane-v0.52.1
-    app.kubernetes.io/name: control-plane
-    app.kubernetes.io/instance: control-plane
-    app.kubernetes.io/version: "v0.52.1"
-=======
-    helm.sh/chart: pipecd-v0.52.2
-    app.kubernetes.io/name: pipecd
-    app.kubernetes.io/instance: pipecd
-    app.kubernetes.io/version: "v0.52.2"
->>>>>>> e0693e2a
+    helm.sh/chart: control-plane-v0.52.2
+    app.kubernetes.io/name: control-plane
+    app.kubernetes.io/instance: control-plane
+    app.kubernetes.io/version: "v0.52.2"
     app.kubernetes.io/managed-by: Helm
     app.kubernetes.io/component: mysql
 spec:
@@ -876,17 +771,10 @@
 metadata:
   name: pipecd-minio
   labels:
-<<<<<<< HEAD
-    helm.sh/chart: control-plane-v0.52.1
-    app.kubernetes.io/name: control-plane
-    app.kubernetes.io/instance: control-plane
-    app.kubernetes.io/version: "v0.52.1"
-=======
-    helm.sh/chart: pipecd-v0.52.2
-    app.kubernetes.io/name: pipecd
-    app.kubernetes.io/instance: pipecd
-    app.kubernetes.io/version: "v0.52.2"
->>>>>>> e0693e2a
+    helm.sh/chart: control-plane-v0.52.2
+    app.kubernetes.io/name: control-plane
+    app.kubernetes.io/instance: control-plane
+    app.kubernetes.io/version: "v0.52.2"
     app.kubernetes.io/managed-by: Helm
     app.kubernetes.io/component: minio
 spec:
